--- conflicted
+++ resolved
@@ -10,13 +10,13 @@
  * %%
  * Redistribution and use in source and binary forms, with or without
  * modification, are permitted provided that the following conditions are met:
- *
+ * 
  * 1. Redistributions of source code must retain the above copyright notice,
  *    this list of conditions and the following disclaimer.
  * 2. Redistributions in binary form must reproduce the above copyright notice,
  *    this list of conditions and the following disclaimer in the documentation
  *    and/or other materials provided with the distribution.
- *
+ * 
  * THIS SOFTWARE IS PROVIDED BY THE COPYRIGHT HOLDERS AND CONTRIBUTORS "AS IS"
  * AND ANY EXPRESS OR IMPLIED WARRANTIES, INCLUDING, BUT NOT LIMITED TO, THE
  * IMPLIED WARRANTIES OF MERCHANTABILITY AND FITNESS FOR A PARTICULAR PURPOSE
@@ -34,440 +34,20 @@
 package net.imglib2.algorithm.componenttree;
 
 /**
-<<<<<<< HEAD
  * A component tree.
- *
+ * 
  * @param <C>
  *            component type
- *
+ * 
  * @author Tobias Pietzsch <tobias.pietzsch@gmail.com>
  * @author Florian Jug
-=======
- * Build the component tree of an image. This is an implementation of the
- * algorithm described by D. Nister and H. Stewenius in
- * "Linear Time Maximally Stable Extremal Regions" (ECCV 2008).
- * 
- * The input to the algorithm is a RandomAccessibleInterval< T >. Further, a
- * Comparator<T> and a {@link Component.Generator} to instantiate new components
- * are required. Pixel locations are aggregated in {@link Component}s which are
- * passed to a {@link Component.Handler} whenever a connected component for a
- * specific threshold is completed.
- * 
- * Building up a tree structure out of the completed components should happen in
- * the {@link Component.Handler} implementation. See
- * {@link PixelListComponentTree} for an example.
- * 
- * <p>
- * <strong>TODO</strong> Add support for non-zero-min RandomAccessibleIntervals.
- * (Currently, we assume that the input image is a <em>zero-min</em> interval.)
- * </p>
- * 
- * @param <T>
- *            value type of the input image.
- * @param <C>
- *            component type.
- * 
- * @author Tobias Pietzsch
->>>>>>> df466580
  */
 public interface ComponentTree< C extends Component< ?, C > > extends ComponentForest< C >
 {
 	/**
-<<<<<<< HEAD
 	 * Get the root component.
-	 *
+	 * 
 	 * @return root component.
 	 */
 	public C root();
-=======
-	 * Run the algorithm. Completed components are emitted to the
-	 * {@link Component.Handler} which is responsible for building up the tree
-	 * structure. An implementations of {@link Component.Handler} is provided
-	 * for example by {@link PixelListComponentTree}.
-	 * 
-	 * @param input
-	 *            input image.
-	 * @param componentGenerator
-	 *            provides new {@link Component} instances.
-	 * @param componentHandler
-	 *            receives completed {@link Component}s.
-	 * @param comparator
-	 *            determines ordering of threshold values.
-	 */
-	public static < T extends Type< T >, C extends Component< T > > void buildComponentTree( final RandomAccessibleInterval< T > input, final Component.Generator< T, C > componentGenerator, final Component.Handler< C > componentHandler, final Comparator< T > comparator )
-	{
-		new ComponentTree< T, C >( input, componentGenerator, componentHandler, comparator );
-	}
-
-	/**
-	 * Run the algorithm. Completed components are emitted to the
-	 * {@link Component.Handler} which is responsible for building up the tree
-	 * structure. An implementations of {@link Component.Handler} is provided
-	 * for example by {@link PixelListComponentTree}.
-	 * 
-	 * @param input
-	 *            input image of a comparable value type.
-	 * @param componentGenerator
-	 *            provides new {@link Component} instances.
-	 * @param componentHandler
-	 *            receives completed {@link Component}s.
-	 * @param darkToBright
-	 *            determines ordering of threshold values. If it is true, then
-	 *            thresholds are applied from low to high values. Note that the
-	 *            {@link Component.Generator#createMaxComponent()} needs to
-	 *            match this ordering. For example when IntType using
-	 *            darkToBright=false, then
-	 *            {@link Component.Generator#createMaxComponent()} should
-	 *            provide a Integer.MIN_VALUE valued component.
-	 */
-	public static < T extends Type< T > & Comparable< T >, C extends Component< T > > void buildComponentTree( final RandomAccessibleInterval< T > input, final Component.Generator< T, C > componentGenerator, final Component.Handler< C > componentHandler, final boolean darkToBright )
-	{
-		new ComponentTree< T, C >( input, componentGenerator, componentHandler, darkToBright ? new DarkToBright< T >() : new BrightToDark< T >() );
-	}
-
-	/**
-	 * Default comparator for {@link Comparable} pixel values for dark-to-bright
-	 * pass.
-	 */
-	public static final class DarkToBright< T extends Comparable< T > > implements Comparator< T >
-	{
-		@Override
-		public int compare( final T o1, final T o2 )
-		{
-			return o1.compareTo( o2 );
-		}
-	}
-
-	/**
-	 * Default comparator for {@link Comparable} pixel values for bright-to-dark
-	 * pass.
-	 */
-	public static final class BrightToDark< T extends Comparable< T > > implements Comparator< T >
-	{
-		@Override
-		public int compare( final T o1, final T o2 )
-		{
-			return o2.compareTo( o1 );
-		}
-	}
-
-	/**
-	 * Iterate pixel positions in 4-neighborhood.
-	 */
-	private static final class Neighborhood
-	{
-		/**
-		 * index of the next neighbor to visit. 0 is pixel at x-1, 1 is pixel at
-		 * x+1, 2 is pixel at y-1, 3 is pixel at y+1, and so on.
-		 */
-		private int n;
-
-		/**
-		 * number of neighbors, e.g., 4 for 2d images.
-		 */
-		private final int nBound;
-
-		/**
-		 * image dimensions. used to check out-of-bounds.
-		 */
-		final long[] dimensions;
-
-		public Neighborhood( final long[] dim )
-		{
-			n = 0;
-			nBound = dim.length * 2;
-			dimensions = dim;
-		}
-
-		public int getNextNeighborIndex()
-		{
-			return n;
-		}
-
-		public void setNextNeighborIndex( final int n )
-		{
-			this.n = n;
-		}
-
-		public void reset()
-		{
-			n = 0;
-		}
-
-		public boolean hasNext()
-		{
-			return n < nBound;
-		}
-
-		/**
-		 * Set neighbor to the next (according to
-		 * {@link ComponentTree.Neighborhood#n}) neighbor position of current.
-		 * Assumes that prior to any call to next() neighbor was a the same
-		 * position as current, i.e. neighbor position is only modified
-		 * incrementally.
-		 * 
-		 * @param current
-		 * @param neighbor
-		 * @return false if the neighbor position is out of bounds, true
-		 *         otherwise.
-		 */
-		public boolean next( final Localizable current, final Positionable neighbor, final Positionable neighbor2 )
-		{
-			final int d = n / 2;
-			final boolean bck = ( n == 2 * d ); // n % 2 == 0
-			++n;
-			if ( bck )
-			{
-				if ( d > 0 )
-				{
-					neighbor.setPosition( current.getLongPosition( d - 1 ), d - 1 );
-					neighbor2.setPosition( current.getLongPosition( d - 1 ), d - 1 );
-				}
-				final long dpos = current.getLongPosition( d ) - 1;
-				neighbor.setPosition( dpos, d );
-				neighbor2.setPosition( dpos, d );
-				return dpos >= 0;
-			}
-			final long dpos = current.getLongPosition( d ) + 1;
-			neighbor.setPosition( dpos, d );
-			neighbor2.setPosition( dpos, d );
-			return dpos < dimensions[ d ];
-		}
-	}
-
-	/**
-	 * A pixel position on the heap of boundary pixels to be processed next. The
-	 * heap is sorted by pixel values.
-	 */
-	private final class BoundaryPixel extends Point implements Comparable< BoundaryPixel >
-	{
-		private final T value;
-
-		// TODO: this should be some kind of iterator over the neighborhood
-		private int nextNeighborIndex;
-
-		public BoundaryPixel( final Localizable position, final T value, final int nextNeighborIndex )
-		{
-			super( position );
-			this.nextNeighborIndex = nextNeighborIndex;
-			this.value = value.copy();
-		}
-
-		public int getNextNeighborIndex()
-		{
-			return nextNeighborIndex;
-		}
-
-		public T get()
-		{
-			return value;
-		}
-
-		@Override
-		public int compareTo( final BoundaryPixel o )
-		{
-			return comparator.compare( value, o.value );
-		}
-	}
-
-	private final ArrayDeque< BoundaryPixel > reusableBoundaryPixels;
-
-	private BoundaryPixel createBoundaryPixel( final Localizable position, final T value, final int nextNeighborIndex )
-	{
-		if ( reusableBoundaryPixels.isEmpty() )
-			return new BoundaryPixel( position, value, nextNeighborIndex );
-
-		final BoundaryPixel p = reusableBoundaryPixels.pop();
-		p.setPosition( position );
-		p.value.set( value );
-		p.nextNeighborIndex = nextNeighborIndex;
-		return p;
-	}
-
-	private void freeBoundaryPixel( final BoundaryPixel p )
-	{
-		reusableBoundaryPixels.push( p );
-	}
-
-	private final Component.Generator< T, C > componentGenerator;
-
-	private final Component.Handler< C > componentOutput;
-
-	private final Neighborhood neighborhood;
-
-	private final RandomAccessible< BitType > visited;
-
-	private final RandomAccess< BitType > visitedRandomAccess;
-
-	private final PriorityQueue< BoundaryPixel > boundaryPixels;
-
-	private final ArrayDeque< C > componentStack;
-
-	private final Comparator< T > comparator;
-
-	/**
-	 * Set up data structures and run the algorithm. Completed components are
-	 * emitted to the provided {@link Component.Handler}.
-	 * 
-	 * @param input
-	 *            input image.
-	 * @param componentGenerator
-	 *            provides new {@link Component} instances.
-	 * @param componentOutput
-	 *            receives completed {@link Component}s.
-	 * @param comparator
-	 *            determines ordering of threshold values.
-	 */
-	private ComponentTree( final RandomAccessibleInterval< T > input, final Component.Generator< T, C > componentGenerator, final Component.Handler< C > componentOutput, final Comparator< T > comparator )
-	{
-		reusableBoundaryPixels = new ArrayDeque< BoundaryPixel >();
-		this.componentGenerator = componentGenerator;
-		this.componentOutput = componentOutput;
-
-		final long[] dimensions = new long[ input.numDimensions() ];
-		input.dimensions( dimensions );
-
-		final ImgFactory< BitType > imgFactory = new ArrayImgFactory< BitType >();
-		visited = imgFactory.create( dimensions, new BitType() );
-		visitedRandomAccess = visited.randomAccess();
-
-		neighborhood = new Neighborhood( dimensions );
-
-		boundaryPixels = new PriorityQueue< BoundaryPixel >();
-
-		componentStack = new ArrayDeque< C >();
-		componentStack.push( componentGenerator.createMaxComponent() );
-
-		this.comparator = comparator;
-
-		run( input );
-	}
-
-	/**
-	 * Main loop of the algorithm. This follows exactly along steps of the
-	 * algorithm as described in the paper.
-	 * 
-	 * @param input
-	 *            the input image.
-	 */
-	private void run( final RandomAccessibleInterval< T > input )
-	{
-		final RandomAccess< T > current = input.randomAccess();
-		final RandomAccess< T > neighbor = input.randomAccess();
-		input.min( current );
-		neighbor.setPosition( current );
-		visitedRandomAccess.setPosition( current );
-		final T currentLevel = current.get().createVariable();
-		final T neighborLevel = current.get().createVariable();
-
-		// Note that step numbers in the comments below refer to steps in the
-		// Nister & Stewenius paper.
-
-		// step 2
-		visitedRandomAccess.get().set( true );
-		currentLevel.set( current.get() );
-
-		// step 3
-		componentStack.push( componentGenerator.createComponent( currentLevel ) );
-
-		// step 4
-		while ( true )
-		{
-			while ( neighborhood.hasNext() )
-			{
-				if ( !neighborhood.next( current, neighbor, visitedRandomAccess ) )
-					continue;
-				if ( !visitedRandomAccess.get().get() )
-				{
-					// actually we could
-					// visit( neighbor );
-					// here.
-					// however, because wasVisited() already set the
-					// visitedRandomAccess to the correct position, this is
-					// faster:
-					visitedRandomAccess.get().set( true );
-
-					neighborLevel.set( neighbor.get() );
-					if ( comparator.compare( neighborLevel, currentLevel ) >= 0 )
-					{
-						boundaryPixels.add( createBoundaryPixel( neighbor, neighborLevel, 0 ) );
-					}
-					else
-					{
-						boundaryPixels.add( createBoundaryPixel( current, currentLevel, neighborhood.getNextNeighborIndex() ) );
-						current.setPosition( neighbor );
-						currentLevel.set( neighborLevel );
-
-						// go to 3, i.e.:
-						componentStack.push( componentGenerator.createComponent( currentLevel ) );
-						neighborhood.reset();
-					}
-				}
-			}
-
-			// step 5
-			final C component = componentStack.peek();
-			component.addPosition( current );
-
-			// step 6
-			if ( boundaryPixels.isEmpty() )
-			{
-				processStack( currentLevel );
-				return;
-			}
-
-			final BoundaryPixel p = boundaryPixels.poll();
-			if ( comparator.compare( p.get(), currentLevel ) != 0 )
-			{
-				// step 7
-				processStack( p.get() );
-			}
-			current.setPosition( p );
-			neighbor.setPosition( current );
-			visitedRandomAccess.setPosition( current );
-			currentLevel.set( p.get() );
-			neighborhood.setNextNeighborIndex( p.getNextNeighborIndex() );
-			freeBoundaryPixel( p );
-		}
-	}
-
-	/**
-	 * This is called whenever the current value is raised.
-	 * 
-	 * @param value
-	 */
-	private void processStack( final T value )
-	{
-		while ( true )
-		{
-			// process component on top of stack
-			final C component = componentStack.pop();
-			componentOutput.emit( component );
-
-			// get level of second component on stack
-			final C secondComponent = componentStack.peek();
-			try
-			{
-				final int c = comparator.compare( value, secondComponent.getValue() );
-				if ( c < 0 )
-				{
-					component.setValue( value );
-					componentStack.push( component );
-				}
-				else
-				{
-					secondComponent.merge( component );
-					if ( c > 0 )
-						continue;
-				}
-				return;
-			}
-			catch ( final NullPointerException e )
-			{
-				componentStack.push( component );
-				return;
-			}
-		}
-	}
->>>>>>> df466580
 }