/*
 * #%L
 * ImgLib2: a general-purpose, multidimensional image processing library.
 * %%
 * Copyright (C) 2009 - 2014 Stephan Preibisch, Tobias Pietzsch, Barry DeZonia,
 * Stephan Saalfeld, Albert Cardona, Curtis Rueden, Christian Dietz, Jean-Yves
 * Tinevez, Johannes Schindelin, Lee Kamentsky, Larry Lindsey, Grant Harris,
 * Mark Hiner, Aivar Grislis, Martin Horn, Nick Perry, Michael Zinsmaier,
 * Steffen Jaensch, Jan Funke, Mark Longair, and Dimiter Prodanov.
 * %%
 * Redistribution and use in source and binary forms, with or without
 * modification, are permitted provided that the following conditions are met:
 * 
 * 1. Redistributions of source code must retain the above copyright notice,
 *    this list of conditions and the following disclaimer.
 * 2. Redistributions in binary form must reproduce the above copyright notice,
 *    this list of conditions and the following disclaimer in the documentation
 *    and/or other materials provided with the distribution.
 * 
 * THIS SOFTWARE IS PROVIDED BY THE COPYRIGHT HOLDERS AND CONTRIBUTORS "AS IS"
 * AND ANY EXPRESS OR IMPLIED WARRANTIES, INCLUDING, BUT NOT LIMITED TO, THE
 * IMPLIED WARRANTIES OF MERCHANTABILITY AND FITNESS FOR A PARTICULAR PURPOSE
 * ARE DISCLAIMED. IN NO EVENT SHALL THE COPYRIGHT HOLDERS OR CONTRIBUTORS BE
 * LIABLE FOR ANY DIRECT, INDIRECT, INCIDENTAL, SPECIAL, EXEMPLARY, OR
 * CONSEQUENTIAL DAMAGES (INCLUDING, BUT NOT LIMITED TO, PROCUREMENT OF
 * SUBSTITUTE GOODS OR SERVICES; LOSS OF USE, DATA, OR PROFITS; OR BUSINESS
 * INTERRUPTION) HOWEVER CAUSED AND ON ANY THEORY OF LIABILITY, WHETHER IN
 * CONTRACT, STRICT LIABILITY, OR TORT (INCLUDING NEGLIGENCE OR OTHERWISE)
 * ARISING IN ANY WAY OUT OF THE USE OF THIS SOFTWARE, EVEN IF ADVISED OF THE
 * POSSIBILITY OF SUCH DAMAGE.
 * #L%
 */

package net.imglib2.algorithm.componenttree.mser;

import java.util.ArrayList;
import java.util.Comparator;

import net.imglib2.algorithm.componenttree.pixellist.PixelList;
import net.imglib2.type.Type;

/**
 * Store {@link PixelList}, mean, covariance, instability score, parent, and
 * children of a extremal region. A tree of {@link MserEvaluationNode} is built
 * from emitted {@link MserPartialComponent}. As soon as the parent of a node is
 * available, it is checked whether the instability score is a local minimum. In
 * this case, it is passed to
 * {@link MserTree#foundNewMinimum(MserEvaluationNode)}, where a MSER is
 * created.
 * 
 * We construct the component tree for generic types, which means that we cannot
 * raise the threshold values in steps of 1 (value type might be continuous or
 * non-numeric). To create a tree whose every branch covers a continuous range
 * of values, two nodes are created for every {@link MserPartialComponent}.
 * These mark the range of values covered by that component. The first node is
 * called the <em>"direct"</em> or <em>"non-intermediate node"</em> and is
<<<<<<< HEAD
 * created, when the {@link MserPartialComponent} is emitted. It marks the lower
 * bound (inclusive) of the value range. When the parent of the
 * {@link MserPartialComponent} is emitted, the <em>"intermediate node"</em> is
 * created which covers the same pixels as the direct node but marks the upper
 * bound (exclusive) of the value range.
 *
=======
 * created, when the {@link MserComponentIntermediate} is emitted. It marks the
 * lower bound (inclusive) of the value range. When the parent of the
 * {@link MserComponentIntermediate} is emitted, the
 * <em>"intermediate node"</em> is created which covers the same pixels as the
 * direct node but marks the upper bound (exclusive) of the value range.
 * 
>>>>>>> df466580
 * @param <T>
 *            value type of the input image.
 * 
 * @author Tobias Pietzsch
 */
final class MserEvaluationNode< T extends Type< T > >
{
	/**
	 * Threshold value of the connected component.
	 */
	final T value;

	/**
	 * Size (number of pixels) of the connected component.
	 */
	final long size;

	/**
	 * Pixels in the component.
	 */
	final PixelList pixelList;

	/**
	 * The child in the component tree from which we inherit the component size
	 * history.
	 */
	private final MserEvaluationNode< T > historyChild;

	/**
	 * Parent of this {@link MserEvaluationNode} in the component tree.
	 */
	private MserEvaluationNode< T > parent;

	/**
	 * MSER score : |R_i - R_{i-\Delta}| / |R_i|.
	 */
	double score;

	/**
	 * Whether the {@link #score} is valid. (Otherwise it has not or cannot be
	 * computed.)
	 */
	private final boolean isScoreValid;

	/**
	 * Number of dimensions in the image.
	 */
	final int n;

	/**
	 * Mean of pixel positions (x, y, z, ...).
	 */
	final double[] mean;

	/**
	 * Independent elements of the covariance of pixel positions (xx, xy, xz,
	 * ..., yy, yz, ..., zz, ...).
	 */
	final double[] cov;

	/**
	 * {@link Mser}s associated to this region or its children. To build up the
	 * MSER tree.
	 */
	final ArrayList< Mser< T > > mserThisOrChildren;

	MserEvaluationNode( final MserPartialComponent< T > component, final Comparator< T > comparator, final ComputeDelta< T > delta, final MserTree< T > tree )
	{
		value = component.getValue().copy();
		pixelList = new PixelList( component.pixelList );
		size = pixelList.size();

		final ArrayList< MserEvaluationNode< T > > children = new ArrayList< MserEvaluationNode< T > >();
		MserEvaluationNode< T > node = component.getEvaluationNode();
		long historySize = 0;
		if ( node != null )
		{
			historySize = node.size;
			// create intermediate MserEvaluationNode between last emitted and
			// this node.
			node = new MserEvaluationNode< T >( node, value, comparator, delta );
			children.add( node );
			node.setParent( this );
		}

		MserEvaluationNode< T > historyWinner = node;
<<<<<<< HEAD
		for ( final MserPartialComponent< T > c : component.children )
=======
		for ( final MserComponentIntermediate< T > c : component.children )
>>>>>>> df466580
		{
			// create intermediate MserEvaluationNode between child and this
			// node.
			node = new MserEvaluationNode< T >( c.getEvaluationNode(), value, comparator, delta );
			children.add( node );
			node.setParent( this );
			if ( c.size() > historySize )
			{
				historyWinner = node;
				historySize = c.size();
			}
		}

		historyChild = historyWinner;

		n = component.n;
		mean = new double[ n ];
		cov = new double[ ( n * ( n + 1 ) ) / 2 ];
		for ( int i = 0; i < n; ++i )
			mean[ i ] = component.sumPos[ i ] / size;
		int k = 0;
		for ( int i = 0; i < n; ++i )
			for ( int j = i; j < n; ++j )
			{
				cov[ k ] = component.sumSquPos[ k ] / size - mean[ i ] * mean[ j ];
				++k;
			}

		component.setEvaluationNode( this );
		isScoreValid = computeMserScore( delta, comparator, false );
		if ( isScoreValid )
			for ( final MserEvaluationNode< T > a : children )
				a.evaluateLocalMinimum( tree, delta, comparator );

		if ( children.size() == 1 )
			mserThisOrChildren = children.get( 0 ).mserThisOrChildren;
		else
		{
			mserThisOrChildren = new ArrayList< Mser< T > >();
			for ( final MserEvaluationNode< T > a : children )
				mserThisOrChildren.addAll( a.mserThisOrChildren );
		}
	}

	private MserEvaluationNode( final MserEvaluationNode< T > child, final T value, final Comparator< T > comparator, final ComputeDelta< T > delta )
	{
		child.setParent( this );

		historyChild = child;
		size = child.size;
		pixelList = child.pixelList;
		this.value = value;
		n = child.n;
		mean = child.mean;
		cov = child.cov;

		isScoreValid = computeMserScore( delta, comparator, true );
//		All our children are non-intermediate, and
//		non-intermediate nodes are never minimal because their score is
//		never smaller than that of the parent intermediate node.
//		if ( isScoreValid )
//			child.evaluateLocalMinimum( minimaProcessor, delta );

		mserThisOrChildren = child.mserThisOrChildren;
	}

	private void setParent( final MserEvaluationNode< T > node )
	{
		parent = node;
	}

	/**
	 * Evaluate the mser score at this connected component. This may fail if the
	 * connected component tree is not built far enough down from the current
	 * node. The mser score is computed as |R_i - R_{i-\Delta}| / |R_i|, where
	 * R_i is this component and R_{i-delta} is the component delta steps down
	 * the component tree (threshold level is delta lower than this).
	 *
	 * @param delta
	 * @param isIntermediate
	 *            whether this is an intermediate node. This influences the
	 *            search for the R_{i-delta} in the following way. If a node
	 *            with value equal to i-delta is found, then this is a
	 *            non-intermediate node and there is an intermediate node with
	 *            the same value below it. If isIntermediate is true R_{i-delta}
	 *            is set to the intermediate node. (The other possibility is,
	 *            that we find a node with value smaller than i-delta, i.e.,
	 *            there is no node with that exact value. In this case,
	 *            isIntermediate has no influence.)
	 */
	private boolean computeMserScore( final ComputeDelta< T > delta, final Comparator< T > comparator, final boolean isIntermediate )
	{
		// we are looking for a precursor node with
		// value == (this.value - delta)
		final T valueMinus = delta.valueMinusDelta( value );

		// go back in history until we find a node with (value <= valueMinus)
		MserEvaluationNode< T > node = historyChild;
		while ( node != null && comparator.compare( node.value, valueMinus ) > 0 )
			node = node.historyChild;
		if ( node == null )
			// we cannot compute the mser score because the history is too
			// short.
			return false;
		if ( isIntermediate && comparator.compare( node.value, valueMinus ) == 0 && node.historyChild != null )
			node = node.historyChild;
		score = ( size - node.size ) / ( ( double ) size );
		return true;
	}

	/**
	 * Check whether the mser score is a local minimum at this connected
	 * component. This may fail if the mser score for this component, or the
	 * previous one in the branch are not available. (Note, that this is only
	 * called, when the mser score for the next component in the branch is
	 * available.)
	 */
	private void evaluateLocalMinimum( final MserTree< T > tree, final ComputeDelta< T > delta, final Comparator< T > comparator )
	{
		if ( isScoreValid )
		{
			MserEvaluationNode< T > below = historyChild;
			while ( below.isScoreValid && below.size == size )
				below = below.historyChild;
			if ( below.isScoreValid )
			{
				below = below.historyChild;
				if ( ( score <= below.score ) && ( score < parent.score ) )
					tree.foundNewMinimum( this );
			}
			else
			{
				final T valueMinus = delta.valueMinusDelta( value );
				if ( comparator.compare( valueMinus, below.value ) > 0 )
					// we are just above the bottom of a branch and this
					// components value is high enough above the bottom value to
					// make its score=0.
					// so let's pretend we found a minimum here...
					tree.foundNewMinimum( this );
			}
		}
	}

	@Override
	public String toString()
	{
		String s = "SimpleMserEvaluationNode";
		s += ", size = " + size;
		s += ", history = [";
		MserEvaluationNode< T > node = historyChild;
		boolean first = true;
		while ( node != null )
		{
			if ( first )
				first = false;
			else
				s += ", ";
			s += "(" + node.value + "; " + node.size;
			if ( node.isScoreValid )
				s += " s " + node.score + ")";
			else
				s += " s --)";
			node = node.historyChild;
		}
		s += "]";
		return s;
	}
}<|MERGE_RESOLUTION|>--- conflicted
+++ resolved
@@ -54,24 +54,15 @@
  * of values, two nodes are created for every {@link MserPartialComponent}.
  * These mark the range of values covered by that component. The first node is
  * called the <em>"direct"</em> or <em>"non-intermediate node"</em> and is
-<<<<<<< HEAD
  * created, when the {@link MserPartialComponent} is emitted. It marks the lower
  * bound (inclusive) of the value range. When the parent of the
  * {@link MserPartialComponent} is emitted, the <em>"intermediate node"</em> is
  * created which covers the same pixels as the direct node but marks the upper
  * bound (exclusive) of the value range.
  *
-=======
- * created, when the {@link MserComponentIntermediate} is emitted. It marks the
- * lower bound (inclusive) of the value range. When the parent of the
- * {@link MserComponentIntermediate} is emitted, the
- * <em>"intermediate node"</em> is created which covers the same pixels as the
- * direct node but marks the upper bound (exclusive) of the value range.
- * 
->>>>>>> df466580
  * @param <T>
  *            value type of the input image.
- * 
+ *
  * @author Tobias Pietzsch
  */
 final class MserEvaluationNode< T extends Type< T > >
@@ -147,22 +138,16 @@
 		if ( node != null )
 		{
 			historySize = node.size;
-			// create intermediate MserEvaluationNode between last emitted and
-			// this node.
+			// create intermediate MserEvaluationNode between last emitted and this node.
 			node = new MserEvaluationNode< T >( node, value, comparator, delta );
 			children.add( node );
 			node.setParent( this );
 		}
 
 		MserEvaluationNode< T > historyWinner = node;
-<<<<<<< HEAD
 		for ( final MserPartialComponent< T > c : component.children )
-=======
-		for ( final MserComponentIntermediate< T > c : component.children )
->>>>>>> df466580
-		{
-			// create intermediate MserEvaluationNode between child and this
-			// node.
+		{
+			// create intermediate MserEvaluationNode between child and this node.
 			node = new MserEvaluationNode< T >( c.getEvaluationNode(), value, comparator, delta );
 			children.add( node );
 			node.setParent( this );
@@ -177,7 +162,7 @@
 
 		n = component.n;
 		mean = new double[ n ];
-		cov = new double[ ( n * ( n + 1 ) ) / 2 ];
+		cov = new double[ ( n * (n+1) ) / 2 ];
 		for ( int i = 0; i < n; ++i )
 			mean[ i ] = component.sumPos[ i ] / size;
 		int k = 0;
@@ -252,17 +237,15 @@
 	 */
 	private boolean computeMserScore( final ComputeDelta< T > delta, final Comparator< T > comparator, final boolean isIntermediate )
 	{
-		// we are looking for a precursor node with
-		// value == (this.value - delta)
+		// we are looking for a precursor node with value == (this.value - delta)
 		final T valueMinus = delta.valueMinusDelta( value );
 
 		// go back in history until we find a node with (value <= valueMinus)
 		MserEvaluationNode< T > node = historyChild;
-		while ( node != null && comparator.compare( node.value, valueMinus ) > 0 )
+		while ( node != null  &&  comparator.compare( node.value, valueMinus ) > 0 )
 			node = node.historyChild;
 		if ( node == null )
-			// we cannot compute the mser score because the history is too
-			// short.
+			// we cannot compute the mser score because the history is too short.
 			return false;
 		if ( isIntermediate && comparator.compare( node.value, valueMinus ) == 0 && node.historyChild != null )
 			node = node.historyChild;
@@ -286,7 +269,7 @@
 				below = below.historyChild;
 			if ( below.isScoreValid )
 			{
-				below = below.historyChild;
+					below = below.historyChild;
 				if ( ( score <= below.score ) && ( score < parent.score ) )
 					tree.foundNewMinimum( this );
 			}
@@ -294,9 +277,8 @@
 			{
 				final T valueMinus = delta.valueMinusDelta( value );
 				if ( comparator.compare( valueMinus, below.value ) > 0 )
-					// we are just above the bottom of a branch and this
-					// components value is high enough above the bottom value to
-					// make its score=0.
+					// we are just above the bottom of a branch and this components
+					// value is high enough above the bottom value to make its score=0.
 					// so let's pretend we found a minimum here...
 					tree.foundNewMinimum( this );
 			}
